--- conflicted
+++ resolved
@@ -5,65 +5,7 @@
 The format is based on [Keep a Changelog](https://keepachangelog.com/en/1.0.0/),
 and this project adheres to [Semantic Versioning](https://semver.org/spec/v2.0.0.html).
 
-<<<<<<< HEAD
-## [0.6.0] - 2025-08-01
-
-### Added
-
-- **Streamable HTTP Transport Support** (#45) - MCP specification version 2025-03-26:
-  - Enabled FastMCP's native `/mcp` endpoint for Streamable HTTP transport
-  - MCP specification compliant transport (2025-03-26 spec) via FastMCP 1.12.3+
-  - CLI support via `biomcp run --mode streamable_http` (uses native FastMCP implementation)
-  - Full backward compatibility with legacy SSE endpoints
-  - Cloudflare Worker updated with POST /mcp route for full spec compliance
-  - Simplified worker implementation to leverage FastMCP's built-in transport support
-  - Added comprehensive integration tests for streamable HTTP functionality
-  - New transport protocol documentation guide
-
-### Changed
-
-- Enhanced CLI with transport modes (stdio, worker, streamable_http)
-- Added configurable host and port options for HTTP-based transports
-- Simplified server modes by removing redundant `http` mode
-- Cloudflare Worker now supports both GET and POST methods on /mcp endpoint
-- Pinned FastMCP dependency to version range >=1.12.3,<2.0.0 for stability
-- Standardized documentation file naming to lowercase with hyphens for consistency
-
-### Migration Notes
-
-- **From SSE to Streamable HTTP**: Update your server startup from `--mode worker` to `--mode streamable_http`
-- **Docker deployments**: Ensure you're using `--host 0.0.0.0` for proper container networking
-- **Cloudflare Workers**: The worker now automatically handles both transport types on `/mcp`
-- See the new [Transport Protocol Guide](https://biomcp.org/transport-protocol/) for detailed migration instructions
-
-## [0.5.0] - 2025-08-01
-
-### Added
-
-- **BioThings Integration** for real-time biomedical data access:
-  - **New MCP Tools** (3 tools added, total now 17):
-    - `gene_getter`: Query MyGene.info for gene information (symbols, names, summaries)
-    - `drug_getter`: Query MyChem.info for drug/chemical data (formulas, indications, mechanisms)
-    - `disease_getter`: Query MyDisease.info for disease information (definitions, synonyms, ontologies)
-  - **Unified Search/Fetch Enhancement**:
-    - Added `gene`, `drug`, `disease` as new searchable domains alongside article, trial, variant
-    - Integrated into unified search syntax: `search(domain="gene", keywords=["BRAF"])`
-    - Query language support: `gene:BRAF`, `drug:pembrolizumab`, `disease:melanoma`
-    - Full fetch support: `fetch(domain="drug", id="DB00945")`
-  - **Clinical Trial Enhancement**:
-    - Automatic disease synonym expansion for trial searches
-    - Real-time synonym lookup from MyDisease.info
-    - Example: searching for "GIST" automatically includes "gastrointestinal stromal tumor"
-  - **Smart Caching & Performance**:
-    - Batch operations for multiple gene/drug lookups
-    - Intelligent caching with TTL (gene: 24h, drug: 48h, disease: 72h)
-    - Rate limiting to respect API guidelines
-
-### Changed
-
-- Trial search now expands disease terms by default (disable with `expand_synonyms=False`)
-- Enhanced error handling for BioThings API responses
-- Improved network reliability with automatic retries
+## [Unreleased]
 
 ## [0.4.6] - 2025-07-09
 
@@ -196,141 +138,6 @@
 
 ### Added
 
-=======
-## [Unreleased]
-
-## [0.4.6] - 2025-07-09
-
-### Added
-
-- MkDocs documentation deployment
-
-## [0.4.5] - 2025-07-09
-
-### Added
-
-- Unified search and fetch tools following OpenAI MCP guidelines
-- Additional variant sources (TCGA/GDC, 1000 Genomes) enabled by default in fetch operations
-- Additional article sources (bioRxiv, medRxiv, Europe PMC) enabled by default in search operations
-
-### Changed
-
-- Consolidated 10 separate MCP tools into 2 unified tools (search and fetch)
-- Updated response formats to comply with OpenAI MCP specifications
-
-### Fixed
-
-- OpenAI MCP compliance issues to enable integration
-
-## [0.4.4] - 2025-07-08
-
-### Added
-
-- **Performance Optimizations**:
-  - Connection pooling with event loop lifecycle management (30% latency reduction)
-  - Parallel test execution with pytest-xdist (5x faster test runs)
-  - Request batching for cBioPortal API calls (80% fewer API calls)
-  - Smart caching with LRU eviction and fast hash keys (10x faster cache operations)
-  - Major performance improvements achieving ~3x faster test execution (120s → 42s)
-
-### Fixed
-
-- Non-critical ASGI errors suppressed
-- Performance issues in article_searcher
-
-## [0.4.3] - 2025-07-08
-
-### Added
-
-- Complete HTTP centralization and improved code quality
-- Comprehensive constants module for better maintainability
-- Domain-specific handlers for result formatting
-- Parameter parser for robust input validation
-- Custom exception hierarchy for better error handling
-
-### Changed
-
-- Refactored domain handlers to use static methods for better performance
-- Enhanced type safety throughout the codebase
-- Refactored complex functions to meet code quality standards
-
-### Fixed
-
-- Type errors in router.py for full mypy compliance
-- Complex functions exceeding cyclomatic complexity thresholds
-
-## [0.4.2] - 2025-07-07
-
-### Added
-
-- Europe PMC DOI support for article fetching
-- Pagination support for Europe PMC searches
-- OR logic support for variant notation searches (e.g., R173 vs Arg173 vs p.R173)
-
-### Changed
-
-- Enhanced variant notation search capabilities
-
-## [0.4.1] - 2025-07-03
-
-### Added
-
-- AlphaGenome as an optional dependency to predict variant effects on gene regulation
-- Per-request API key support for AlphaGenome integration
-- AI predictions to complement existing database lookups
-
-### Security
-
-- Comprehensive sanitization in Cloudflare Worker to prevent sensitive data logging
-- Secure usage in hosted environments where users provide their own keys
-
-## [0.4.0] - 2025-06-27
-
-### Added
-
-- **cBioPortal Integration** for article searches:
-  - Automatic gene-level mutation summaries when searching with gene parameters
-  - Mutation-specific search capabilities (e.g., BRAF V600E, SRSF2 F57\*)
-  - Dynamic cancer type resolution using cBioPortal API
-  - Smart caching and rate limiting for optimal performance
-
-## [0.3.3] - 2025-06-20
-
-### Changed
-
-- Release workflow updates
-
-## [0.3.2] - 2025-06-20
-
-### Changed
-
-- Release workflow updates
-
-## [0.3.1] - 2025-06-20
-
-### Fixed
-
-- Build and release process improvements
-
-## [0.3.0] - 2025-06-20
-
-### Added
-
-- Expanded search capabilities
-- Integration tests for MCP server functionality
-- Utility modules for gene validation, mutation filtering, and request caching
-
-## [0.2.1] - 2025-06-19
-
-### Added
-
-- Remote MCP policies
-
-## [0.2.0] - 2025-06-17
-
-### Added
-
->>>>>>> b6b47b66
 - Sequential thinking tool for systematic problem-solving
 - Session-based thinking to replace global state
 - Extracted router handlers to reduce complexity
