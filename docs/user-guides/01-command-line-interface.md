# Command Line Interface Reference

BioMCP provides a comprehensive command-line interface for biomedical data retrieval and analysis. This guide covers all available commands, options, and usage patterns.

## Installation

```bash
# Using uv (recommended)
uv tool install biomcp

# Using pip
pip install biomcp-python
```

## Global Options

These options work with all commands:

```bash
biomcp [OPTIONS] COMMAND [ARGS]...

Options:
  --version  Show the version and exit
  --help     Show help message and exit
```

## Commands Overview

| Domain           | Commands             | Purpose                                         |
| ---------------- | -------------------- | ----------------------------------------------- |
| **article**      | search, get          | Search and retrieve biomedical literature       |
| **trial**        | search, get          | Find and fetch clinical trial information       |
| **variant**      | search, get, predict | Analyze genetic variants and predict effects    |
| **gene**         | get                  | Retrieve gene information and annotations       |
| **drug**         | get                  | Look up drug/chemical information               |
| **disease**      | get                  | Get disease definitions and synonyms            |
| **organization** | search               | Search NCI organization database                |
| **intervention** | search               | Find interventions (drugs, devices, procedures) |
| **biomarker**    | search               | Search biomarkers used in trials                |
| **health**       | check                | Monitor API status and system health            |

## Article Commands

For practical examples and workflows, see [How to Find Articles and cBioPortal Data](../how-to-guides/01-find-articles-and-cbioportal-data.md).

### article search

Search PubMed/PubTator3 for biomedical literature with automatic cBioPortal integration.

```bash
biomcp article search [OPTIONS]
```

**Options:**

- `--gene, -g TEXT`: Gene symbol(s) to search for
- `--variant, -v TEXT`: Genetic variant(s) to search for
- `--disease, -d TEXT`: Disease/condition(s) to search for
- `--chemical, -c TEXT`: Chemical/drug name(s) to search for
- `--keyword, -k TEXT`: Keyword(s) to search for (supports OR with `|`)
- `--pmid TEXT`: Specific PubMed ID(s) to retrieve
- `--limit INTEGER`: Maximum results to return (default: 10)
- `--no-preprints`: Exclude preprints from results
- `--no-cbioportal`: Disable automatic cBioPortal integration
- `--format [json|markdown]`: Output format (default: markdown)

**Examples:**

```bash
# Basic gene search with automatic cBioPortal data
biomcp article search --gene BRAF --disease melanoma

# Multiple filters
biomcp article search --gene EGFR --disease "lung cancer" --chemical erlotinib

# OR logic in keywords (find different variant notations)
biomcp article search --gene PTEN --keyword "R173|Arg173|p.R173"

# Exclude preprints
biomcp article search --gene TP53 --no-preprints --limit 20

# JSON output for programmatic use
biomcp article search --gene KRAS --format json > results.json
```

### article get

Retrieve a specific article by PubMed ID or DOI.

```bash
biomcp article get IDENTIFIER
```

**Arguments:**

- `IDENTIFIER`: PubMed ID (e.g., "38768446") or DOI (e.g., "10.1101/2024.01.20.23288905")

**Examples:**

```bash
# Get article by PubMed ID
biomcp article get 38768446

# Get preprint by DOI
biomcp article get "10.1101/2024.01.20.23288905"
```

## Trial Commands

For practical examples and workflows, see [How to Find Trials with NCI and BioThings](../how-to-guides/02-find-trials-with-nci-and-biothings.md).

### trial search

Search ClinicalTrials.gov or NCI CTS API for clinical trials.

```bash
biomcp trial search [OPTIONS]
```

**Basic Options:**

- `--condition TEXT`: Disease/condition to search
- `--intervention TEXT`: Treatment/intervention to search
- `--term TEXT`: General search terms
- `--nct-id TEXT`: Specific NCT ID(s)
- `--limit INTEGER`: Maximum results (default: 10)
- `--source [ctgov|nci]`: Data source (default: ctgov)
- `--api-key TEXT`: API key for NCI source

**Study Characteristics:**

- `--status TEXT`: Trial status (RECRUITING, ACTIVE_NOT_RECRUITING, etc.)
- `--study-type TEXT`: Type of study (INTERVENTIONAL, OBSERVATIONAL)
- `--phase TEXT`: Trial phase (EARLY_PHASE1, PHASE1, PHASE2, PHASE3, PHASE4)
- `--study-purpose TEXT`: Primary purpose (TREATMENT, PREVENTION, etc.)
- `--age-group TEXT`: Target age group (CHILD, ADULT, OLDER_ADULT)

**Location Options:**

- `--country TEXT`: Country name
- `--state TEXT`: State/province
- `--city TEXT`: City name
- `--latitude FLOAT`: Geographic latitude
- `--longitude FLOAT`: Geographic longitude
- `--distance INTEGER`: Search radius in miles

**Advanced Filters:**

- `--start-date TEXT`: Trial start date (YYYY-MM-DD)
- `--end-date TEXT`: Trial end date (YYYY-MM-DD)
- `--intervention-type TEXT`: Type of intervention
- `--sponsor-type TEXT`: Type of sponsor
- `--is-fda-regulated`: FDA-regulated trials only
- `--expanded-access`: Trials offering expanded access

**Examples:**

```bash
# Find recruiting melanoma trials
biomcp trial search --condition melanoma --status RECRUITING

# Search by location (requires coordinates)
biomcp trial search --condition "lung cancer" \
  --latitude 41.4993 --longitude -81.6944 --distance 50

# Use NCI source with advanced filters
biomcp trial search --condition melanoma --source nci \
  --required-mutations "BRAF V600E" --allow-brain-mets true \
  --api-key YOUR_KEY

# Multiple filters
biomcp trial search --condition "breast cancer" \
  --intervention "CDK4/6 inhibitor" --phase PHASE3 \
  --status RECRUITING --country "United States"
```

### trial get

Retrieve detailed information about a specific clinical trial.

```bash
biomcp trial get NCT_ID [OPTIONS]
```

**Arguments:**

- `NCT_ID`: Clinical trial identifier (e.g., NCT03006926)

**Options:**

- `--include TEXT`: Specific sections to include (Protocol, Locations, References, Outcomes)
- `--source [ctgov|nci]`: Data source (default: ctgov)
- `--api-key TEXT`: API key for NCI source

**Examples:**

```bash
# Get basic trial information
biomcp trial get NCT03006926

# Get specific sections
biomcp trial get NCT03006926 --include Protocol --include Locations

# Use NCI source
biomcp trial get NCT04280705 --source nci --api-key YOUR_KEY
```

## Variant Commands

For practical examples and workflows, see:

- [Get Comprehensive Variant Annotations](../how-to-guides/03-get-comprehensive-variant-annotations.md)
- [Predict Variant Effects with AlphaGenome](../how-to-guides/04-predict-variant-effects-with-alphagenome.md)

### variant search

Search MyVariant.info for genetic variant annotations.

```bash
biomcp variant search [OPTIONS]
```

**Options:**

- `--gene TEXT`: Gene symbol
- `--hgvs TEXT`: HGVS notation
- `--rsid TEXT`: dbSNP rsID
- `--chromosome TEXT`: Chromosome
- `--start INTEGER`: Genomic start position
- `--end INTEGER`: Genomic end position
- `--assembly [hg19|hg38]`: Genome assembly (default: hg38)
- `--significance TEXT`: Clinical significance
- `--min-frequency FLOAT`: Minimum allele frequency
- `--max-frequency FLOAT`: Maximum allele frequency
- `--min-cadd FLOAT`: Minimum CADD score
- `--polyphen TEXT`: PolyPhen prediction
- `--sift TEXT`: SIFT prediction
- `--sources TEXT`: Data sources to include
- `--limit INTEGER`: Maximum results (default: 10)
- `--no-cbioportal`: Disable cBioPortal integration

**Note:** When searching by gene, OncoKB clinical actionability data is automatically included for BRAF, ROS1, and TP53 (or all genes if ONCOKB_TOKEN is set).

**Examples:**

```bash
# Search pathogenic BRCA1 variants
biomcp variant search --gene BRCA1 --significance pathogenic

# Search by HGVS notation
biomcp variant search --hgvs "NM_007294.4:c.5266dupC"

# Filter by frequency and prediction scores
biomcp variant search --gene TP53 --max-frequency 0.01 \
  --min-cadd 20 --polyphen possibly_damaging

# Search genomic region
biomcp variant search --chromosome 7 --start 140753336 --end 140753337

# OncoKB integration (uses free demo server for BRAF, ROS1, TP53 automatically)
biomcp variant search --gene BRAF
```

### variant get

Retrieve detailed information about a specific variant. The `--include-external` flag also retrieves clinical actionability data from OncoKB for variants in BRAF, ROS1, and TP53 (or all genes if ONCOKB_TOKEN is set).

```bash
biomcp variant get VARIANT_ID [OPTIONS]
```

**Arguments:**

- `VARIANT_ID`: Variant identifier (HGVS, rsID, or genomic)

**Options:**

<<<<<<< HEAD
- `--include-external / --no-external`: Include annotations from external sources (TCGA, 1000 Genomes, cBioPortal, OncoKB) (default: true)
=======
- `--json, -j`: Output in JSON format
- `--include-external / --no-external`: Include/exclude external annotations (default: include)
- `--assembly TEXT`: Genome assembly (hg19 or hg38, default: hg19)
>>>>>>> 388dc5d8

**Examples:**

```bash
# Get variant by HGVS (defaults to hg19)
biomcp variant get "NM_007294.4:c.5266dupC"

# Get variant by rsID
biomcp variant get rs121913529

# Specify hg38 assembly
biomcp variant get rs113488022 --assembly hg38

# JSON output with hg38
biomcp variant get rs113488022 --json --assembly hg38

# Without external annotations
biomcp variant get rs113488022 --no-external

# Get variant by genomic coordinates
biomcp variant get "chr17:g.43082434G>A"
```

### variant predict

Predict variant effects using Google DeepMind's AlphaGenome (requires API key).

```bash
biomcp variant predict CHROMOSOME POSITION REFERENCE ALTERNATE [OPTIONS]
```

**Arguments:**

- `CHROMOSOME`: Chromosome (e.g., chr7)
- `POSITION`: Genomic position
- `REFERENCE`: Reference allele
- `ALTERNATE`: Alternate allele

**Options:**

- `--tissue TEXT`: Tissue type(s) using UBERON ontology
- `--interval INTEGER`: Analysis window size (default: 20000)
- `--api-key TEXT`: AlphaGenome API key

**Examples:**

```bash
# Basic prediction (requires ALPHAGENOME_API_KEY env var)
biomcp variant predict chr7 140753336 A T

# Tissue-specific prediction
biomcp variant predict chr7 140753336 A T \
  --tissue UBERON:0002367  # breast tissue

# With per-request API key
biomcp variant predict chr7 140753336 A T --api-key YOUR_KEY
```

## Gene/Drug/Disease Commands

For practical examples using BioThings integration, see [How to Find Trials with NCI and BioThings](../how-to-guides/02-find-trials-with-nci-and-biothings.md#biothings-integration-for-enhanced-search).

### gene get

Retrieve gene information from MyGene.info.

```bash
biomcp gene get GENE_NAME
```

**Examples:**

```bash
# Get gene information
biomcp gene get TP53
biomcp gene get BRAF
```

### drug get

Retrieve drug/chemical information from MyChem.info.

```bash
biomcp drug get DRUG_NAME
```

**Examples:**

```bash
# Get drug information
biomcp drug get imatinib
biomcp drug get pembrolizumab
```

### disease get

Retrieve disease information from MyDisease.info.

```bash
biomcp disease get DISEASE_NAME
```

**Examples:**

```bash
# Get disease information
biomcp disease get melanoma
biomcp disease get "non-small cell lung cancer"
```

## NCI-Specific Commands

These commands require an NCI API key. For setup instructions and usage examples, see:

- [Authentication and API Keys](../getting-started/03-authentication-and-api-keys.md#nci-clinical-trials-api)
- [How to Find Trials with NCI and BioThings](../how-to-guides/02-find-trials-with-nci-and-biothings.md#using-nci-api-advanced-features)

### organization search

Search NCI's organization database.

```bash
biomcp organization search [OPTIONS]
```

**Options:**

- `--name TEXT`: Organization name
- `--city TEXT`: City location
- `--state TEXT`: State/province
- `--country TEXT`: Country
- `--org-type TEXT`: Organization type
- `--api-key TEXT`: NCI API key

**Example:**

```bash
biomcp organization search --name "MD Anderson" \
  --city Houston --state TX --api-key YOUR_KEY
```

### intervention search

Search NCI's intervention database.

```bash
biomcp intervention search [OPTIONS]
```

**Options:**

- `--name TEXT`: Intervention name
- `--intervention-type TEXT`: Type (Drug, Device, Procedure, etc.)
- `--api-key TEXT`: NCI API key

**Example:**

```bash
biomcp intervention search --name pembrolizumab \
  --intervention-type Drug --api-key YOUR_KEY
```

### biomarker search

Search biomarkers used in clinical trials.

```bash
biomcp biomarker search [OPTIONS]
```

**Options:**

- `--gene TEXT`: Gene symbol
- `--biomarker-type TEXT`: Type of biomarker
- `--api-key TEXT`: NCI API key

**Example:**

```bash
biomcp biomarker search --gene EGFR \
  --biomarker-type mutation --api-key YOUR_KEY
```

## Health Command

For monitoring API status before bulk operations, see the [Performance Optimizations Guide](../developer-guides/07-performance-optimizations.md).

### health check

Monitor API endpoints and system health.

```bash
biomcp health check [OPTIONS]
```

**Options:**

- `--apis-only`: Check only API endpoints
- `--system-only`: Check only system resources
- `--verbose, -v`: Show detailed information

**Examples:**

```bash
# Full health check
biomcp health check

# Check APIs only
biomcp health check --apis-only

# Detailed system check
biomcp health check --system-only --verbose
```

## Output Formats

Most commands support both human-readable markdown and machine-readable JSON output:

```bash
# Default markdown output
biomcp article search --gene BRAF

# JSON for programmatic use
biomcp article search --gene BRAF --format json

# Save to file
biomcp trial search --condition melanoma --format json > trials.json
```

## Environment Variables

Configure default behavior with environment variables:

```bash
# API Keys
export NCI_API_KEY="your-nci-key"
export ALPHAGENOME_API_KEY="your-alphagenome-key"
export CBIO_TOKEN="your-cbioportal-token"
export ONCOKB_TOKEN="your-oncokb-token"

# Logging
export BIOMCP_LOG_LEVEL="DEBUG"
export BIOMCP_CACHE_DIR="/path/to/cache"
```

## Getting Help

Every command has a built-in help flag:

```bash
# General help
biomcp --help

# Command-specific help
biomcp article search --help
biomcp trial get --help
biomcp variant predict --help
```

## Tips and Best Practices

1. **Use Official Gene Symbols**: Always use HGNC-approved gene symbols (e.g., "TP53" not "p53")

2. **Combine Filters**: Most commands support multiple filters for precise results:

   ```bash
   biomcp article search --gene EGFR --disease "lung cancer" \
     --chemical erlotinib --keyword "resistance"
   ```

3. **Handle Large Results**: Use `--limit` and `--format json` for processing:

   ```bash
   biomcp article search --gene BRCA1 --limit 100 --format json | \
     jq '.results[] | {pmid: .pmid, title: .title}'
   ```

4. **Location Searches**: Always provide both latitude and longitude:

   ```bash
   # Find trials near Boston
   biomcp trial search --condition cancer \
     --latitude 42.3601 --longitude -71.0589 --distance 25
   ```

5. **Use OR Logic**: The pipe character enables flexible searches:

   ```bash
   # Find articles mentioning any form of a variant
   biomcp article search --gene BRAF --keyword "V600E|p.V600E|c.1799T>A"
   ```

6. **Check API Health**: Before bulk operations, verify API status:
   ```bash
   biomcp health check --apis-only
   ```

## Next Steps

- Set up [API keys](../getting-started/03-authentication-and-api-keys.md) for enhanced features
- Explore [MCP tools](02-mcp-tools-reference.md) for AI integration
- Read [how-to guides](../how-to-guides/01-find-articles-and-cbioportal-data.md) for complex workflows<|MERGE_RESOLUTION|>--- conflicted
+++ resolved
@@ -275,13 +275,9 @@
 
 **Options:**
 
-<<<<<<< HEAD
 - `--include-external / --no-external`: Include annotations from external sources (TCGA, 1000 Genomes, cBioPortal, OncoKB) (default: true)
-=======
 - `--json, -j`: Output in JSON format
-- `--include-external / --no-external`: Include/exclude external annotations (default: include)
 - `--assembly TEXT`: Genome assembly (hg19 or hg38, default: hg19)
->>>>>>> 388dc5d8
 
 **Examples:**
 
